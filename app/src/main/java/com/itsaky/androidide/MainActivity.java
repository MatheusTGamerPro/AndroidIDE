/*
 * This file is part of AndroidIDE.
 *
 *
 *
 * AndroidIDE is free software: you can redistribute it and/or modify
 * it under the terms of the GNU General Public License as published by
 * the Free Software Foundation, either version 3 of the License, or
 * (at your option) any later version.
 *
 * AndroidIDE is distributed in the hope that it will be useful,
 * but WITHOUT ANY WARRANTY; without even the implied warranty of
 * MERCHANTABILITY or FITNESS FOR A PARTICULAR PURPOSE.  See the
 * GNU General Public License for more details.
 *
 * You should have received a copy of the GNU General Public License
 * along with AndroidIDE.  If not, see <https://www.gnu.org/licenses/>.
 *
 */

package com.itsaky.androidide;

import android.content.Intent;
import android.os.Bundle;
import android.view.View;

import androidx.annotation.NonNull;

import com.google.android.material.dialog.MaterialAlertDialogBuilder;

import com.itsaky.androidide.app.StudioActivity;
import com.itsaky.androidide.databinding.ActivityMainBinding;
import com.itsaky.androidide.fragments.MainFragment;
import com.itsaky.androidide.managers.PreferenceManager;
import com.itsaky.androidide.models.ConstantsBridge;
import com.itsaky.androidide.projects.ProjectManager;
import com.itsaky.androidide.utils.DialogUtils;
import com.itsaky.toaster.Toaster;

import java.io.File;

public class MainActivity extends StudioActivity {
  private ActivityMainBinding binding;

  public void openProject(@NonNull File root) {
    ProjectManager.INSTANCE.setProjectPath(root.getAbsolutePath());
    startActivity(new Intent(this, EditorActivity.class));
  }

  @Override
  protected void onCreate(Bundle savedInstanceState) {
    super.onCreate(savedInstanceState);
<<<<<<< HEAD
=======

    binding.createProject.setOnClickListener(this);
    binding.openProject.setOnClickListener(this);
    binding.openTerminal.setOnClickListener(this);
    createBinding.createprojectClose.setOnClickListener(this);
    createLayoutBinding.createprojectCreate.setOnClickListener(this);
    createLayoutBinding.previousCard.setOnClickListener(this);
    createLayoutBinding.nextCard.setOnClickListener(this);
    binding.createNewCard.setVisibility(View.GONE);

    currentTemplateIndex = 0;
    createTemplates();
    createProgressSheet();
    showTemplate(currentTemplateIndex);

    binding.gotoPreferences.setOnClickListener(this);

    checkRootDirs();
  }

  private void checkRootDirs() {
    final var framework = new File(com.itsaky.androidide.utils.Environment.ROOT, "framework");
    final var sysroot = new File(com.itsaky.androidide.utils.Environment.ROOT, "sysroot");
    openLastProject();
    //    TODO Notify users to move their data to the new directories
    //    if (sysroot.exists() || framework.exists()) {
    //      showMoveRequired();
    //    } else {
    //      openLastProject();
    //    }
  }

  private void showMoveRequired() {}

  private void openLastProject() {
>>>>>>> 235145a9
    binding
        .getRoot()
        .post(
            () -> {
              PreferenceManager manager = getApp().getPrefManager();
              if (manager.autoOpenProject()
                  && manager.wasProjectOpened()
                  && ConstantsBridge.SPLASH_TO_MAIN) {
                String path = manager.getOpenedProject();
                if (path == null || path.trim().isEmpty()) {
                  getApp().toast(R.string.msg_opened_project_does_not_exist, Toaster.Type.INFO);
                } else {
                  File root = new File(manager.getOpenedProject());
                  if (!root.exists()) {
                    getApp().toast(R.string.msg_opened_project_does_not_exist, Toaster.Type.INFO);
                  } else {
                    if (manager.confirmProjectOpen()) {
                      askProjectOpenPermission(root);
                    } else {
                      openProject(root);
                    }
                  }
                }
              }

              ConstantsBridge.SPLASH_TO_MAIN = false;
            });

    getSupportFragmentManager()
        .beginTransaction()
        .replace(R.id.container, new MainFragment(), MainFragment.TAG)
        .commit();
  }

  @Override
  protected View bindLayout() {
    binding = ActivityMainBinding.inflate(getLayoutInflater());
    return binding.getRoot();
  }

  private void askProjectOpenPermission(File root) {
    final MaterialAlertDialogBuilder builder = DialogUtils.newMaterialDialogBuilder(this);
    builder.setTitle(R.string.title_confirm_open_project);
    builder.setMessage(getString(R.string.msg_confirm_open_project, root.getAbsolutePath()));
    builder.setCancelable(false);
    builder.setPositiveButton(R.string.yes, (d, w) -> openProject(root));
    builder.setNegativeButton(R.string.no, null);
    builder.show();
  }

  @Override
  protected void onStorageGranted() {}

  @Override
  protected void onStorageDenied() {
    getApp().toast(R.string.msg_storage_denied, Toaster.Type.ERROR);
    finishAffinity();
  }
}<|MERGE_RESOLUTION|>--- conflicted
+++ resolved
@@ -50,44 +50,12 @@
   @Override
   protected void onCreate(Bundle savedInstanceState) {
     super.onCreate(savedInstanceState);
-<<<<<<< HEAD
-=======
-
-    binding.createProject.setOnClickListener(this);
-    binding.openProject.setOnClickListener(this);
-    binding.openTerminal.setOnClickListener(this);
-    createBinding.createprojectClose.setOnClickListener(this);
-    createLayoutBinding.createprojectCreate.setOnClickListener(this);
-    createLayoutBinding.previousCard.setOnClickListener(this);
-    createLayoutBinding.nextCard.setOnClickListener(this);
-    binding.createNewCard.setVisibility(View.GONE);
-
-    currentTemplateIndex = 0;
-    createTemplates();
-    createProgressSheet();
-    showTemplate(currentTemplateIndex);
-
-    binding.gotoPreferences.setOnClickListener(this);
-
-    checkRootDirs();
-  }
-
-  private void checkRootDirs() {
-    final var framework = new File(com.itsaky.androidide.utils.Environment.ROOT, "framework");
-    final var sysroot = new File(com.itsaky.androidide.utils.Environment.ROOT, "sysroot");
     openLastProject();
-    //    TODO Notify users to move their data to the new directories
-    //    if (sysroot.exists() || framework.exists()) {
-    //      showMoveRequired();
-    //    } else {
-    //      openLastProject();
-    //    }
   }
 
   private void showMoveRequired() {}
 
   private void openLastProject() {
->>>>>>> 235145a9
     binding
         .getRoot()
         .post(
