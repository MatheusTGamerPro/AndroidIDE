--- conflicted
+++ resolved
@@ -1,4 +1,3 @@
-<<<<<<< HEAD
 /*
  * This file is part of AndroidIDE.
  *
@@ -54,229 +53,16 @@
  */
 public class XMLAnalyzer extends SimpleAnalyzeManager<Void> {
 
-    private static final ILogger LOG = ILogger.newInstance("XMLAnalyzer");
-
-    @Override
-    protected Styles analyze(StringBuilder content, Delegate<Void> delegate) {
-        final var styles = new Styles();
-        final var colors = new MappedSpans.Builder();
-
-        CodePointCharStream stream;
-        try {
-            stream = CharStreams.fromReader(new CharSequenceReader(content));
-        } catch (IOException e) {
-            LOG.error("Unable to create stream for analyze", e);
-            return styles;
-        }
-
-        XMLLexer lexer = new XMLLexer(stream);
-        Token token;
-        int previous = 0;
-        int line, column, lastLine = 1;
-        var first = true;
-
-        final var stack = new Stack<CodeBlock>();
-
-        while (!delegate.isCancelled()) {
-            token = lexer.nextToken();
-            if (token == null) {
-                break;
-            }
-
-            if (token.getType() == XMLLexer.EOF) {
-                lastLine = token.getLine() - 1;
-                break;
-            }
-
-            line = token.getLine() - 1;
-            column = token.getCharPositionInLine();
-            lastLine = line;
-
-            switch (token.getType()) {
-                case XMLLexer.S:
-                case XMLLexer.SEA_WS:
-                    if (first) {
-                        colors.addNormalIfNull();
-                    }
-
-                    break;
-                case XMLLexer.COMMENT:
-                    colors.addIfNeeded(line, column, forComment());
-                    break;
-                case XMLLexer.OPEN:
-                case XMLLexer.OPEN_SLASH:
-                case XMLLexer.CLOSE:
-                case XMLLexer.SLASH:
-                case XMLLexer.SPECIAL_CLOSE:
-                case XMLLexer.EQUALS:
-                case XMLLexer.COLON:
-                case XMLLexer.XMLDeclOpen:
-                    colors.addIfNeeded(line, column, get(OPERATOR));
-                    break;
-                case XMLLexer.SLASH_CLOSE:
-                    colors.addIfNeeded(line, column, get(OPERATOR));
-                    final var closeBlock = stack.pop();
-                    closeBlock.endLine = line;
-                    closeBlock.endColumn = column;
-                    styles.addCodeBlock(closeBlock);
-                    break;
-                case XMLLexer.STRING:
-                    // highlight hex color line
-                    try {
-                        var text = token.getText();
-                        var textVar = text.replace("\"", "");
-
-                        if (ColorUtil.isColorValue(textVar)) {
-                            int color = ColorUtil.getColor(textVar);
-
-                            Span span = Span.obtain(column + 1, LITERAL);
-                            span.setUnderlineColor(color);
-                            colors.add(line, span);
-
-                            Span middle =
-                                    Span.obtain(
-                                            column + text.length() - 1, EditorColorScheme.LITERAL);
-                            middle.setUnderlineColor(Color.TRANSPARENT);
-                            colors.add(line, middle);
-
-                            Span end =
-                                    Span.obtain(
-                                            column + text.length(),
-                                            TextStyle.makeStyle(EditorColorScheme.TEXT_NORMAL));
-                            end.setUnderlineColor(Color.TRANSPARENT);
-                            colors.add(line, end);
-
-                        } else {
-                            colors.addIfNeeded(line, column, LITERAL);
-                        }
-                    } catch (Exception ex) {
-                        // This color string is not valid
-                        colors.addIfNeeded(line, column, LITERAL);
-                    }
-                    break;
-                case XMLLexer.Name:
-                    var type = SchemeAndroidIDE.TEXT_NORMAL;
-                    if (previous == XMLLexer.OPEN) {
-                        type = SchemeAndroidIDE.XML_TAG;
-                        final var block = styles.obtainNewBlock();
-                        block.startLine = line;
-                        block.startColumn = column;
-                        stack.push(block);
-                    }
-
-                    if (previous == XMLLexer.OPEN_SLASH) {
-                        type = SchemeAndroidIDE.XML_TAG;
-                        final var block = stack.pop();
-                        block.endLine = line;
-                        block.endColumn = column;
-                        styles.addCodeBlock(block);
-                    }
-                    String attribute = token.getText();
-                    if (attribute.contains(":")) {
-                        colors.addIfNeeded(line, column, SchemeAndroidIDE.FIELD);
-                        colors.addIfNeeded(
-                                line,
-                                column + attribute.indexOf(":"),
-                                EditorColorScheme.TEXT_NORMAL);
-                        break;
-                    }
-
-                    colors.addIfNeeded(line, column, get(type));
-                    break;
-                case XMLLexer.TEXT:
-                    // highlight hex color line
-                    try {
-                        var textVar = token.getText();
-                        if (ColorUtil.isColorValue(textVar)) {
-                            int bg = ColorUtil.getColor(textVar);
-                            Span span = Span.obtain(column, get(SchemeAndroidIDE.TEXT_NORMAL));
-                            span.setUnderlineColor(bg);
-                            colors.add(line, span);
-
-                        } else {
-                            colors.addIfNeeded(line, column, get(SchemeAndroidIDE.TEXT_NORMAL));
-                        }
-                    } catch (Exception ex) {
-                        // This color string is not valid
-
-                        colors.addIfNeeded(line, column, get(SchemeAndroidIDE.TEXT_NORMAL));
-                    }
-                    break;
-                default:
-                    colors.addIfNeeded(line, column, get(SchemeAndroidIDE.TEXT_NORMAL));
-                    break;
-            }
-            first = false;
-            if (token.getType() != XMLLexer.SEA_WS) {
-                previous = token.getType();
-            }
-        }
-        colors.determine(lastLine);
-
-        styles.spans = colors.build();
-
-        return styles;
-    }
-}
-=======
-/*
- * This file is part of AndroidIDE.
- *
- * AndroidIDE is free software: you can redistribute it and/or modify
- * it under the terms of the GNU General Public License as published by
- * the Free Software Foundation, either version 3 of the License, or
- * (at your option) any later version.
- *
- * AndroidIDE is distributed in the hope that it will be useful,
- * but WITHOUT ANY WARRANTY; without even the implied warranty of
- * MERCHANTABILITY or FITNESS FOR A PARTICULAR PURPOSE.  See the
- * GNU General Public License for more details.
- *
- * You should have received a copy of the GNU General Public License
- * along with AndroidIDE.  If not, see <https://www.gnu.org/licenses/>.
- *
- */
-package com.itsaky.androidide.language.xml;
-
-import static com.itsaky.androidide.syntax.colorschemes.SchemeAndroidIDE.OPERATOR;
-import static com.itsaky.androidide.syntax.colorschemes.SchemeAndroidIDE.forComment;
-import static com.itsaky.androidide.syntax.colorschemes.SchemeAndroidIDE.get;
-import static io.github.rosemoe.sora.widget.schemes.EditorColorScheme.LITERAL;
-
-import com.itsaky.androidide.lexers.xml.XMLLexer;
-import com.itsaky.androidide.syntax.colorschemes.SchemeAndroidIDE;
-import com.itsaky.androidide.utils.CharSequenceReader;
-import com.itsaky.androidide.utils.ILogger;
-
-import org.antlr.v4.runtime.CharStreams;
-import org.antlr.v4.runtime.CodePointCharStream;
-import org.antlr.v4.runtime.Token;
-
-import java.io.IOException;
-import java.util.Stack;
-
-import io.github.rosemoe.sora.lang.analysis.SimpleAnalyzeManager;
-import io.github.rosemoe.sora.lang.styling.CodeBlock;
-import io.github.rosemoe.sora.lang.styling.MappedSpans;
-import io.github.rosemoe.sora.lang.styling.Styles;
-
-/**
- * Simple analyzer implementation for the XML files.
- *
- * @author Akash Yadav
- */
-public class XMLAnalyzer extends SimpleAnalyzeManager<Void> {
-
   private static final ILogger LOG = ILogger.newInstance("XMLAnalyzer");
 
   @Override
-  protected Styles analyze(StringBuilder text, Delegate<Void> delegate) {
+  protected Styles analyze(StringBuilder content, Delegate<Void> delegate) {
     final var styles = new Styles();
     final var colors = new MappedSpans.Builder();
 
     CodePointCharStream stream;
     try {
-      stream = CharStreams.fromReader(new CharSequenceReader(text));
+      stream = CharStreams.fromReader(new CharSequenceReader(content));
     } catch (IOException e) {
       LOG.error("Unable to create stream for analyze", e);
       return styles;
@@ -334,7 +120,35 @@
           styles.addCodeBlock(closeBlock);
           break;
         case XMLLexer.STRING:
-          colors.addIfNeeded(line, column, LITERAL);
+          // highlight hex color line
+          try {
+            var text = token.getText();
+            var textVar = text.replace("\"", "");
+
+            if (ColorUtil.isColorValue(textVar)) {
+              int color = ColorUtil.getColor(textVar);
+
+              Span span = Span.obtain(column + 1, LITERAL);
+              span.setUnderlineColor(color);
+              colors.add(line, span);
+
+              Span middle = Span.obtain(column + text.length() - 1, EditorColorScheme.LITERAL);
+              middle.setUnderlineColor(Color.TRANSPARENT);
+              colors.add(line, middle);
+
+              Span end =
+                  Span.obtain(
+                      column + text.length(), TextStyle.makeStyle(EditorColorScheme.TEXT_NORMAL));
+              end.setUnderlineColor(Color.TRANSPARENT);
+              colors.add(line, end);
+
+            } else {
+              colors.addIfNeeded(line, column, LITERAL);
+            }
+          } catch (Exception ex) {
+            // This color string is not valid
+            colors.addIfNeeded(line, column, LITERAL);
+          }
           break;
         case XMLLexer.Name:
           var type = SchemeAndroidIDE.TEXT_NORMAL;
@@ -353,10 +167,35 @@
             block.endColumn = column;
             styles.addCodeBlock(block);
           }
+          String attribute = token.getText();
+          if (attribute.contains(":")) {
+            colors.addIfNeeded(line, column, SchemeAndroidIDE.FIELD);
+            colors.addIfNeeded(
+                line, column + attribute.indexOf(":"), EditorColorScheme.TEXT_NORMAL);
+            break;
+          }
 
           colors.addIfNeeded(line, column, get(type));
           break;
         case XMLLexer.TEXT:
+          // highlight hex color line
+          try {
+            var textVar = token.getText();
+            if (ColorUtil.isColorValue(textVar)) {
+              int bg = ColorUtil.getColor(textVar);
+              Span span = Span.obtain(column, get(SchemeAndroidIDE.TEXT_NORMAL));
+              span.setUnderlineColor(bg);
+              colors.add(line, span);
+
+            } else {
+              colors.addIfNeeded(line, column, get(SchemeAndroidIDE.TEXT_NORMAL));
+            }
+          } catch (Exception ex) {
+            // This color string is not valid
+
+            colors.addIfNeeded(line, column, get(SchemeAndroidIDE.TEXT_NORMAL));
+          }
+          break;
         default:
           colors.addIfNeeded(line, column, get(SchemeAndroidIDE.TEXT_NORMAL));
           break;
@@ -372,5 +211,4 @@
 
     return styles;
   }
-}
->>>>>>> 235145a9
+}