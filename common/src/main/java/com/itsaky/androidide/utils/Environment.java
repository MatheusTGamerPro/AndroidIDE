<<<<<<< HEAD
/*
 *  This file is part of AndroidIDE.
 *
 *  AndroidIDE is free software: you can redistribute it and/or modify
 *  it under the terms of the GNU General Public License as published by
 *  the Free Software Foundation, either version 3 of the License, or
 *  (at your option) any later version.
 *
 *  AndroidIDE is distributed in the hope that it will be useful,
 *  but WITHOUT ANY WARRANTY; without even the implied warranty of
 *  MERCHANTABILITY or FITNESS FOR A PARTICULAR PURPOSE.  See the
 *  GNU General Public License for more details.
 *
 *  You should have received a copy of the GNU General Public License
 *   along with AndroidIDE.  If not, see <https://www.gnu.org/licenses/>.
 */
package com.itsaky.androidide.utils;

import android.annotation.SuppressLint;
import android.os.Build;

import androidx.annotation.NonNull;

import com.blankj.utilcode.util.FileIOUtils;
import com.blankj.utilcode.util.FileUtils;
import com.itsaky.androidide.app.BaseApplication;

import java.io.File;
import java.io.StringReader;
import java.util.ArrayList;
import java.util.HashMap;
import java.util.List;
import java.util.Map;
import java.util.Properties;

@SuppressLint("SdCardPath")
public final class Environment {

  public static final Map<String, String> IDE_PROPS = new HashMap<>();
  public static final Map<String, String> ENV_VARS = new HashMap<>();
  public static final String PROJECTS_FOLDER = "AndroidIDEProjects";
  public static final String DEFAULT_ROOT = "/data/data/com.itsaky.androidide/files";
  public static final String DEFAULT_HOME = DEFAULT_ROOT + "/framework";
  private static final String DEFAULT_JAVA_HOME = DEFAULT_HOME + "/jdk";
  private static final String DEFAULT_ANDROID_HOME = DEFAULT_HOME + "/android-sdk";
  private static final ILogger LOG = ILogger.newInstance("Environment");
  private static final List<String> blacklist = new ArrayList<>();
  public static File ROOT;
  public static File SYSROOT;
  public static File HOME;
  public static File ANDROIDIDE_HOME;
  public static File JAVA_HOME;
  public static File ANDROID_HOME;
  public static File TMP_DIR;
  public static File BIN_DIR;
  public static File LIB_DIR;
  public static File PROJECTS_DIR;
  public static File IDE_PROPS_FILE;
  public static File LIB_HOOK;
  public static File LIB_HOOK2;
  /**
   * JDK modules used by the java language server for completions. This version of JDK modules
   * contains only the classes included in android.jar
   */
  public static File COMPILER_MODULE;

  public static File TOOLING_API_JAR;

  public static File INIT_SCRIPT;
  public static File PROJECT_DATA_FILE;
  public static File GRADLE_PROPS;
  public static File GRADLE_USER_HOME;
  public static File AAPT2;
  public static File JAVA;
  public static File BUSYBOX;
  public static File SHELL;
  public static File LOGIN_SHELL;
  public static File BOOTCLASSPATH;

  public static void init() {
    final BaseApplication app = BaseApplication.getBaseInstance();
    ROOT = app.getIDEDataDir();
    SYSROOT = mkdirIfNotExits(new File(app.getIDEDataDir(), "sysroot"));
    HOME = mkdirIfNotExits(app.getRootDir());
    ANDROIDIDE_HOME = mkdirIfNotExits(new File(HOME, ".androidide"));
    TMP_DIR = mkdirIfNotExits(new File(SYSROOT, "tmp"));
    BIN_DIR = mkdirIfNotExits(new File(SYSROOT, "bin"));
    LIB_DIR = mkdirIfNotExits(new File(SYSROOT, "lib"));
    PROJECTS_DIR = mkdirIfNotExits(new File(FileUtil.getExternalStorageDir(), PROJECTS_FOLDER));
    COMPILER_MODULE = mkdirIfNotExits(new File(ANDROIDIDE_HOME, "compiler-module"));
    TOOLING_API_JAR =
        new File(mkdirIfNotExits(new File(ANDROIDIDE_HOME, "tooling-api")), "tooling-api-all.jar");
    AAPT2 = new File(ANDROIDIDE_HOME, "aapt2");

    IDE_PROPS_FILE = new File(SYSROOT, "etc/ide-environment.properties");
    LIB_HOOK = new File(LIB_DIR, "libhook.so");
    LIB_HOOK2 = new File(LIB_DIR, "libhook2.so");
    PROJECT_DATA_FILE = new File(TMP_DIR, "ide_project");

    INIT_SCRIPT = new File(mkdirIfNotExits(new File(ANDROIDIDE_HOME, "init")), "init.gradle");
    BOOTCLASSPATH = new File("");
    GRADLE_USER_HOME = new File(HOME, ".gradle");
    GRADLE_PROPS = new File(GRADLE_USER_HOME, "gradle.properties");

    IDE_PROPS.putAll(readProperties());
    ANDROID_HOME = new File(readProp("ANDROID_HOME", DEFAULT_ANDROID_HOME));
    JAVA_HOME = new File(readProp("JAVA_HOME", DEFAULT_JAVA_HOME));

    JAVA = new File(JAVA_HOME, "bin/java");
    BUSYBOX = new File(BIN_DIR, "busybox");
    SHELL = new File(BIN_DIR, "bash");
    LOGIN_SHELL = new File(BIN_DIR, "login");

    setExecutable(JAVA);
    setExecutable(BUSYBOX);
    setExecutable(SHELL);

    System.setProperty("user.home", HOME.getAbsolutePath());
    System.setProperty("java.home", JAVA_HOME.getAbsolutePath());
  }

  public static File mkdirIfNotExits(File in) {
    if (in != null && !in.exists()) {
      FileUtils.createOrExistsDir(in);
    }

    return in;
  }

  @NonNull
  private static Map<String, String> readProperties() {
    final Map<String, String> props = new HashMap<>();
    if (IDE_PROPS_FILE == null || !IDE_PROPS_FILE.exists()) {
      return props;
    }
    try {
      Properties p = new Properties();
      p.load(new StringReader(FileIOUtils.readFile2String(IDE_PROPS_FILE)));
      for (@SuppressWarnings("rawtypes") Map.Entry entry : p.entrySet()) {
        props.put(entry.getKey() + "", entry.getValue() + "");
      }
    } catch (Throwable th) {
      LOG.error("Unable to read properties file", th);
    }
    return props;
  }

  public static String readProp(String key, String defaultValue) {
    String value = IDE_PROPS.getOrDefault(key, defaultValue);
    if (value == null) {
      return defaultValue;
    }
    if (value.contains("$HOME")) {
      value = value.replace("$HOME", HOME.getAbsolutePath());
    }
    if (value.contains("$SYSROOT")) {
      value = value.replace("$SYSROOT", SYSROOT.getAbsolutePath());
    }
    if (value.contains("$PATH")) {
      value = value.replace("$PATH", createPath());
    }
    return value;
  }

  public static void setExecutable(@NonNull final File file) {
    if (!file.setExecutable(true)) {
      LOG.error("Unable to set executable permissions to file", file);
    }
  }

  @NonNull
  private static String createPath() {
    String path = "";
    path += String.format("%s/bin", JAVA_HOME.getAbsolutePath());
    path += String.format(":%s/cmdline-tools/latest/bin", ANDROID_HOME.getAbsolutePath());
    path += String.format(":%s/cmake/bin", ANDROID_HOME.getAbsolutePath());
    path += String.format(":%s/bin", SYSROOT.getAbsolutePath());
    path += String.format(":%s", System.getenv("PATH"));
    return path;
  }

  public static void setBootClasspath(@NonNull File file) {
    BOOTCLASSPATH = new File(file.getAbsolutePath());
  }
  
  public static void setProjectDir(@NonNull File file) {
    PROJECTS_DIR = new File(file.getAbsolutePath());
  }
  
  public static Map<String, String> getEnvironment() {

    if (!ENV_VARS.isEmpty()) {
      return ENV_VARS;
    }

    ENV_VARS.put("HOME", HOME.getAbsolutePath());
    ENV_VARS.put("ANDROID_HOME", ANDROID_HOME.getAbsolutePath());
    ENV_VARS.put("ANDROID_SDK_ROOT", ANDROID_HOME.getAbsolutePath());
    ENV_VARS.put("ANDROID_USER_HOME", HOME.getAbsolutePath() + "/.android");
    ENV_VARS.put("JAVA_HOME", JAVA_HOME.getAbsolutePath());
    ENV_VARS.put("GRADLE_USER_HOME", GRADLE_USER_HOME.getAbsolutePath());
    ENV_VARS.put("TMPDIR", TMP_DIR.getAbsolutePath());
    ENV_VARS.put("PROJECTS", PROJECTS_DIR.getAbsolutePath());
    ENV_VARS.put("LANG", "en_US.UTF-8");
    ENV_VARS.put("LC_ALL", "en_US.UTF-8");

    ENV_VARS.put("SYSROOT", SYSROOT.getAbsolutePath());

    ENV_VARS.put("BUSYBOX", BUSYBOX.getAbsolutePath());
    ENV_VARS.put("SHELL", SHELL.getAbsolutePath());
    ENV_VARS.put("CONFIG_SHELL", SHELL.getAbsolutePath());
    ENV_VARS.put("TERM", "screen");

    // If LD_LIBRARY_PATH is set, append $SYSROOT/lib to it,
    // else set it to $SYSROOT/lib
    String ld = System.getenv("LD_LIBRARY_PATH");
    if (ld == null || ld.trim().length() <= 0) {
      ld = "";
    } else {
      ld += File.pathSeparator;
    }
    ld += LIB_DIR.getAbsolutePath();
    ENV_VARS.put("LD_LIBRARY_PATH", ld);

    if (Build.VERSION.SDK_INT >= Build.VERSION_CODES.R
        && BaseApplication.isAarch64()
        && LIB_HOOK.exists()) {
      // Required for JDK 11
      ENV_VARS.put("LD_PRELOAD", LIB_HOOK.getAbsolutePath());
    }

    addToEnvIfPresent(ENV_VARS, "ANDROID_ART_ROOT");
    addToEnvIfPresent(ENV_VARS, "DEX2OATBOOTCLASSPATH");
    addToEnvIfPresent(ENV_VARS, "ANDROID_I18N_ROOT");
    addToEnvIfPresent(ENV_VARS, "ANDROID_RUNTIME_ROOT");
    addToEnvIfPresent(ENV_VARS, "ANDROID_TZDATA_ROOT");
    addToEnvIfPresent(ENV_VARS, "ANDROID_DATA");
    addToEnvIfPresent(ENV_VARS, "ANDROID_ROOT");

    String path = createPath();

    ENV_VARS.put("PATH", path);

    for (String key : IDE_PROPS.keySet()) {
      if (!blacklistedVariables().contains(key.trim())) {
        ENV_VARS.put(key, readProp(key, ""));
      }
    }

    return ENV_VARS;
  }

  public static void addToEnvIfPresent(Map<String, String> environment, String name) {
    String value = System.getenv(name);
    if (value != null) {
      environment.put(name, value);
    }
  }

  private static List<String> blacklistedVariables() {
    if (blacklist.isEmpty()) {
      blacklist.add("HOME");
      blacklist.add("SYSROOT");
      blacklist.add("JLS_HOME");
    }
    return blacklist;
  }

  @SuppressWarnings("BooleanMethodIsAlwaysInverted")
  public static boolean isCompilerModuleInstalled() {
    final var modules = new File(COMPILER_MODULE, "lib/modules");
    final var release = new File(COMPILER_MODULE, "release");
    return modules.exists() && modules.isFile() && release.exists() && release.isFile();
  }
}
=======
/*
 *  This file is part of AndroidIDE.
 *
 *  AndroidIDE is free software: you can redistribute it and/or modify
 *  it under the terms of the GNU General Public License as published by
 *  the Free Software Foundation, either version 3 of the License, or
 *  (at your option) any later version.
 *
 *  AndroidIDE is distributed in the hope that it will be useful,
 *  but WITHOUT ANY WARRANTY; without even the implied warranty of
 *  MERCHANTABILITY or FITNESS FOR A PARTICULAR PURPOSE.  See the
 *  GNU General Public License for more details.
 *
 *  You should have received a copy of the GNU General Public License
 *   along with AndroidIDE.  If not, see <https://www.gnu.org/licenses/>.
 */
package com.itsaky.androidide.utils;

import android.annotation.SuppressLint;
import android.os.Build;

import androidx.annotation.NonNull;

import com.blankj.utilcode.util.FileIOUtils;
import com.blankj.utilcode.util.FileUtils;
import com.itsaky.androidide.app.BaseApplication;

import java.io.File;
import java.io.StringReader;
import java.util.ArrayList;
import java.util.HashMap;
import java.util.List;
import java.util.Map;
import java.util.Properties;

@SuppressLint("SdCardPath")
public final class Environment {

  public static final Map<String, String> IDE_PROPS = new HashMap<>();
  public static final Map<String, String> ENV_VARS = new HashMap<>();
  public static final String PROJECTS_FOLDER = "AndroidIDEProjects";
  public static final String DEFAULT_ROOT = "/data/data/com.itsaky.androidide/files";
  public static final String DEFAULT_HOME = DEFAULT_ROOT + "/home";
  private static final String DEFAULT_JAVA_HOME = DEFAULT_HOME + "/jdk";
  private static final String DEFAULT_ANDROID_HOME = DEFAULT_HOME + "/android-sdk";
  private static final ILogger LOG = ILogger.newInstance("Environment");
  private static final List<String> blacklist = new ArrayList<>();
  public static File ROOT;
  public static File PREFIX;
  public static File HOME;
  public static File ANDROIDIDE_HOME;
  public static File JAVA_HOME;
  public static File ANDROID_HOME;
  public static File TMP_DIR;
  public static File BIN_DIR;
  public static File LIB_DIR;
  public static File PROJECTS_DIR;
  public static File IDE_PROPS_FILE;
  public static File LIB_HOOK;
  /**
   * JDK modules used by the java language server for completions. This version of JDK modules
   * contains only the classes included in android.jar
   */
  public static File COMPILER_MODULE;

  public static File TOOLING_API_JAR;

  public static File INIT_SCRIPT;
  public static File PROJECT_DATA_FILE;
  public static File GRADLE_PROPS;
  public static File GRADLE_USER_HOME;
  public static File AAPT2;
  public static File JAVA;
  public static File BUSYBOX;
  public static File SHELL;
  public static File LOGIN_SHELL;
  public static File BOOTCLASSPATH;

  public static void init() {
    final BaseApplication app = BaseApplication.getBaseInstance();
    ROOT = app.getIDEDataDir();
    PREFIX = mkdirIfNotExits(new File(app.getIDEDataDir(), "usr"));
    HOME = mkdirIfNotExits(app.getRootDir());
    ANDROIDIDE_HOME = mkdirIfNotExits(new File(HOME, ".androidide"));
    TMP_DIR = mkdirIfNotExits(new File(PREFIX, "tmp"));
    BIN_DIR = mkdirIfNotExits(new File(PREFIX, "bin"));
    LIB_DIR = mkdirIfNotExits(new File(PREFIX, "lib"));
    PROJECTS_DIR = mkdirIfNotExits(new File(FileUtil.getExternalStorageDir(), PROJECTS_FOLDER));
    COMPILER_MODULE = mkdirIfNotExits(new File(ANDROIDIDE_HOME, "compiler-module"));
    TOOLING_API_JAR =
        new File(mkdirIfNotExits(new File(ANDROIDIDE_HOME, "tooling-api")), "tooling-api-all.jar");
    AAPT2 = new File(ANDROIDIDE_HOME, "aapt2");

    IDE_PROPS_FILE = new File(PREFIX, "etc/ide-environment.properties");
    LIB_HOOK = new File(LIB_DIR, "libhook.so");
    PROJECT_DATA_FILE = new File(TMP_DIR, "ide_project");

    INIT_SCRIPT = new File(mkdirIfNotExits(new File(ANDROIDIDE_HOME, "init")), "init.gradle");
    BOOTCLASSPATH = new File("");
    GRADLE_USER_HOME = new File(HOME, ".gradle");
    GRADLE_PROPS = new File(GRADLE_USER_HOME, "gradle.properties");

    IDE_PROPS.putAll(readProperties());
    ANDROID_HOME = new File(readProp("ANDROID_HOME", DEFAULT_ANDROID_HOME));
    JAVA_HOME = new File(readProp("JAVA_HOME", DEFAULT_JAVA_HOME));

    JAVA = new File(JAVA_HOME, "bin/java");
    BUSYBOX = new File(BIN_DIR, "busybox");
    SHELL = new File(BIN_DIR, "bash");
    LOGIN_SHELL = new File(BIN_DIR, "login");

    setExecutable(JAVA);
    setExecutable(BUSYBOX);
    setExecutable(SHELL);

    System.setProperty("user.home", HOME.getAbsolutePath());
    System.setProperty("java.home", JAVA_HOME.getAbsolutePath());
  }

  public static File mkdirIfNotExits(File in) {
    if (in != null && !in.exists()) {
      FileUtils.createOrExistsDir(in);
    }

    return in;
  }

  @NonNull
  private static Map<String, String> readProperties() {
    final Map<String, String> props = new HashMap<>();
    if (IDE_PROPS_FILE == null || !IDE_PROPS_FILE.exists()) {
      return props;
    }
    try {
      Properties p = new Properties();
      p.load(new StringReader(FileIOUtils.readFile2String(IDE_PROPS_FILE)));
      for (@SuppressWarnings("rawtypes") Map.Entry entry : p.entrySet()) {
        props.put(entry.getKey() + "", entry.getValue() + "");
      }
    } catch (Throwable th) {
      LOG.error("Unable to read properties file", th);
    }
    return props;
  }

  public static String readProp(String key, String defaultValue) {
    String value = IDE_PROPS.getOrDefault(key, defaultValue);
    if (value == null) {
      return defaultValue;
    }
    if (value.contains("$HOME")) {
      value = value.replace("$HOME", HOME.getAbsolutePath());
    }
    if (value.contains("$SYSROOT")) {
      value = value.replace("$SYSROOT", PREFIX.getAbsolutePath());
    }
    if (value.contains("$PATH")) {
      value = value.replace("$PATH", createPath());
    }
    return value;
  }

  public static void setExecutable(@NonNull final File file) {
    if (!file.setExecutable(true)) {
      LOG.error("Unable to set executable permissions to file", file);
    }
  }

  @NonNull
  private static String createPath() {
    String path = "";
    path += String.format("%s/bin", JAVA_HOME.getAbsolutePath());
    path += String.format(":%s/cmdline-tools/latest/bin", ANDROID_HOME.getAbsolutePath());
    path += String.format(":%s/cmake/bin", ANDROID_HOME.getAbsolutePath());
    path += String.format(":%s/bin", PREFIX.getAbsolutePath());
    path += String.format(":%s", System.getenv("PATH"));
    return path;
  }

  public static void setBootClasspath(@NonNull File file) {
    BOOTCLASSPATH = new File(file.getAbsolutePath());
  }

  public static Map<String, String> getEnvironment() {

    if (!ENV_VARS.isEmpty()) {
      return ENV_VARS;
    }

    ENV_VARS.put("HOME", HOME.getAbsolutePath());
    ENV_VARS.put("ANDROID_HOME", ANDROID_HOME.getAbsolutePath());
    ENV_VARS.put("ANDROID_SDK_ROOT", ANDROID_HOME.getAbsolutePath());
    ENV_VARS.put("ANDROID_USER_HOME", HOME.getAbsolutePath() + "/.android");
    ENV_VARS.put("JAVA_HOME", JAVA_HOME.getAbsolutePath());
    ENV_VARS.put("GRADLE_USER_HOME", GRADLE_USER_HOME.getAbsolutePath());
    ENV_VARS.put("TMPDIR", TMP_DIR.getAbsolutePath());
    ENV_VARS.put("PROJECTS", PROJECTS_DIR.getAbsolutePath());
    ENV_VARS.put("LANG", "en_US.UTF-8");
    ENV_VARS.put("LC_ALL", "en_US.UTF-8");

    ENV_VARS.put("SYSROOT", PREFIX.getAbsolutePath());

    ENV_VARS.put("BUSYBOX", BUSYBOX.getAbsolutePath());
    ENV_VARS.put("SHELL", SHELL.getAbsolutePath());
    ENV_VARS.put("CONFIG_SHELL", SHELL.getAbsolutePath());
    ENV_VARS.put("TERM", "screen");

    // If LD_LIBRARY_PATH is set, append $SYSROOT/lib to it,
    // else set it to $SYSROOT/lib
    String ld = System.getenv("LD_LIBRARY_PATH");
    if (ld == null || ld.trim().length() <= 0) {
      ld = "";
    } else {
      ld += File.pathSeparator;
    }
    ld += LIB_DIR.getAbsolutePath();
    ENV_VARS.put("LD_LIBRARY_PATH", ld);

    if (Build.VERSION.SDK_INT >= Build.VERSION_CODES.R
        && BaseApplication.isAarch64()
        && LIB_HOOK.exists()
        && BaseApplication.getBaseInstance().getPrefManager().shouldUseLdPreload()) {
      // Required for JDK 11
      ENV_VARS.put("LD_PRELOAD", LIB_HOOK.getAbsolutePath());
    }

    addToEnvIfPresent(ENV_VARS, "ANDROID_ART_ROOT");
    addToEnvIfPresent(ENV_VARS, "DEX2OATBOOTCLASSPATH");
    addToEnvIfPresent(ENV_VARS, "ANDROID_I18N_ROOT");
    addToEnvIfPresent(ENV_VARS, "ANDROID_RUNTIME_ROOT");
    addToEnvIfPresent(ENV_VARS, "ANDROID_TZDATA_ROOT");
    addToEnvIfPresent(ENV_VARS, "ANDROID_DATA");
    addToEnvIfPresent(ENV_VARS, "ANDROID_ROOT");

    String path = createPath();

    ENV_VARS.put("PATH", path);

    for (String key : IDE_PROPS.keySet()) {
      if (!blacklistedVariables().contains(key.trim())) {
        ENV_VARS.put(key, readProp(key, ""));
      }
    }

    return ENV_VARS;
  }

  public static void addToEnvIfPresent(Map<String, String> environment, String name) {
    String value = System.getenv(name);
    if (value != null) {
      environment.put(name, value);
    }
  }

  private static List<String> blacklistedVariables() {
    if (blacklist.isEmpty()) {
      blacklist.add("HOME");
      blacklist.add("SYSROOT");
      blacklist.add("JLS_HOME");
    }
    return blacklist;
  }

  @SuppressWarnings("BooleanMethodIsAlwaysInverted")
  public static boolean isCompilerModuleInstalled() {
    final var modules = new File(COMPILER_MODULE, "lib/modules");
    final var release = new File(COMPILER_MODULE, "release");
    return modules.exists() && modules.isFile() && release.exists() && release.isFile();
  }
}
>>>>>>> 235145a9
<|MERGE_RESOLUTION|>--- conflicted
+++ resolved
@@ -1,280 +1,3 @@
-<<<<<<< HEAD
-/*
- *  This file is part of AndroidIDE.
- *
- *  AndroidIDE is free software: you can redistribute it and/or modify
- *  it under the terms of the GNU General Public License as published by
- *  the Free Software Foundation, either version 3 of the License, or
- *  (at your option) any later version.
- *
- *  AndroidIDE is distributed in the hope that it will be useful,
- *  but WITHOUT ANY WARRANTY; without even the implied warranty of
- *  MERCHANTABILITY or FITNESS FOR A PARTICULAR PURPOSE.  See the
- *  GNU General Public License for more details.
- *
- *  You should have received a copy of the GNU General Public License
- *   along with AndroidIDE.  If not, see <https://www.gnu.org/licenses/>.
- */
-package com.itsaky.androidide.utils;
-
-import android.annotation.SuppressLint;
-import android.os.Build;
-
-import androidx.annotation.NonNull;
-
-import com.blankj.utilcode.util.FileIOUtils;
-import com.blankj.utilcode.util.FileUtils;
-import com.itsaky.androidide.app.BaseApplication;
-
-import java.io.File;
-import java.io.StringReader;
-import java.util.ArrayList;
-import java.util.HashMap;
-import java.util.List;
-import java.util.Map;
-import java.util.Properties;
-
-@SuppressLint("SdCardPath")
-public final class Environment {
-
-  public static final Map<String, String> IDE_PROPS = new HashMap<>();
-  public static final Map<String, String> ENV_VARS = new HashMap<>();
-  public static final String PROJECTS_FOLDER = "AndroidIDEProjects";
-  public static final String DEFAULT_ROOT = "/data/data/com.itsaky.androidide/files";
-  public static final String DEFAULT_HOME = DEFAULT_ROOT + "/framework";
-  private static final String DEFAULT_JAVA_HOME = DEFAULT_HOME + "/jdk";
-  private static final String DEFAULT_ANDROID_HOME = DEFAULT_HOME + "/android-sdk";
-  private static final ILogger LOG = ILogger.newInstance("Environment");
-  private static final List<String> blacklist = new ArrayList<>();
-  public static File ROOT;
-  public static File SYSROOT;
-  public static File HOME;
-  public static File ANDROIDIDE_HOME;
-  public static File JAVA_HOME;
-  public static File ANDROID_HOME;
-  public static File TMP_DIR;
-  public static File BIN_DIR;
-  public static File LIB_DIR;
-  public static File PROJECTS_DIR;
-  public static File IDE_PROPS_FILE;
-  public static File LIB_HOOK;
-  public static File LIB_HOOK2;
-  /**
-   * JDK modules used by the java language server for completions. This version of JDK modules
-   * contains only the classes included in android.jar
-   */
-  public static File COMPILER_MODULE;
-
-  public static File TOOLING_API_JAR;
-
-  public static File INIT_SCRIPT;
-  public static File PROJECT_DATA_FILE;
-  public static File GRADLE_PROPS;
-  public static File GRADLE_USER_HOME;
-  public static File AAPT2;
-  public static File JAVA;
-  public static File BUSYBOX;
-  public static File SHELL;
-  public static File LOGIN_SHELL;
-  public static File BOOTCLASSPATH;
-
-  public static void init() {
-    final BaseApplication app = BaseApplication.getBaseInstance();
-    ROOT = app.getIDEDataDir();
-    SYSROOT = mkdirIfNotExits(new File(app.getIDEDataDir(), "sysroot"));
-    HOME = mkdirIfNotExits(app.getRootDir());
-    ANDROIDIDE_HOME = mkdirIfNotExits(new File(HOME, ".androidide"));
-    TMP_DIR = mkdirIfNotExits(new File(SYSROOT, "tmp"));
-    BIN_DIR = mkdirIfNotExits(new File(SYSROOT, "bin"));
-    LIB_DIR = mkdirIfNotExits(new File(SYSROOT, "lib"));
-    PROJECTS_DIR = mkdirIfNotExits(new File(FileUtil.getExternalStorageDir(), PROJECTS_FOLDER));
-    COMPILER_MODULE = mkdirIfNotExits(new File(ANDROIDIDE_HOME, "compiler-module"));
-    TOOLING_API_JAR =
-        new File(mkdirIfNotExits(new File(ANDROIDIDE_HOME, "tooling-api")), "tooling-api-all.jar");
-    AAPT2 = new File(ANDROIDIDE_HOME, "aapt2");
-
-    IDE_PROPS_FILE = new File(SYSROOT, "etc/ide-environment.properties");
-    LIB_HOOK = new File(LIB_DIR, "libhook.so");
-    LIB_HOOK2 = new File(LIB_DIR, "libhook2.so");
-    PROJECT_DATA_FILE = new File(TMP_DIR, "ide_project");
-
-    INIT_SCRIPT = new File(mkdirIfNotExits(new File(ANDROIDIDE_HOME, "init")), "init.gradle");
-    BOOTCLASSPATH = new File("");
-    GRADLE_USER_HOME = new File(HOME, ".gradle");
-    GRADLE_PROPS = new File(GRADLE_USER_HOME, "gradle.properties");
-
-    IDE_PROPS.putAll(readProperties());
-    ANDROID_HOME = new File(readProp("ANDROID_HOME", DEFAULT_ANDROID_HOME));
-    JAVA_HOME = new File(readProp("JAVA_HOME", DEFAULT_JAVA_HOME));
-
-    JAVA = new File(JAVA_HOME, "bin/java");
-    BUSYBOX = new File(BIN_DIR, "busybox");
-    SHELL = new File(BIN_DIR, "bash");
-    LOGIN_SHELL = new File(BIN_DIR, "login");
-
-    setExecutable(JAVA);
-    setExecutable(BUSYBOX);
-    setExecutable(SHELL);
-
-    System.setProperty("user.home", HOME.getAbsolutePath());
-    System.setProperty("java.home", JAVA_HOME.getAbsolutePath());
-  }
-
-  public static File mkdirIfNotExits(File in) {
-    if (in != null && !in.exists()) {
-      FileUtils.createOrExistsDir(in);
-    }
-
-    return in;
-  }
-
-  @NonNull
-  private static Map<String, String> readProperties() {
-    final Map<String, String> props = new HashMap<>();
-    if (IDE_PROPS_FILE == null || !IDE_PROPS_FILE.exists()) {
-      return props;
-    }
-    try {
-      Properties p = new Properties();
-      p.load(new StringReader(FileIOUtils.readFile2String(IDE_PROPS_FILE)));
-      for (@SuppressWarnings("rawtypes") Map.Entry entry : p.entrySet()) {
-        props.put(entry.getKey() + "", entry.getValue() + "");
-      }
-    } catch (Throwable th) {
-      LOG.error("Unable to read properties file", th);
-    }
-    return props;
-  }
-
-  public static String readProp(String key, String defaultValue) {
-    String value = IDE_PROPS.getOrDefault(key, defaultValue);
-    if (value == null) {
-      return defaultValue;
-    }
-    if (value.contains("$HOME")) {
-      value = value.replace("$HOME", HOME.getAbsolutePath());
-    }
-    if (value.contains("$SYSROOT")) {
-      value = value.replace("$SYSROOT", SYSROOT.getAbsolutePath());
-    }
-    if (value.contains("$PATH")) {
-      value = value.replace("$PATH", createPath());
-    }
-    return value;
-  }
-
-  public static void setExecutable(@NonNull final File file) {
-    if (!file.setExecutable(true)) {
-      LOG.error("Unable to set executable permissions to file", file);
-    }
-  }
-
-  @NonNull
-  private static String createPath() {
-    String path = "";
-    path += String.format("%s/bin", JAVA_HOME.getAbsolutePath());
-    path += String.format(":%s/cmdline-tools/latest/bin", ANDROID_HOME.getAbsolutePath());
-    path += String.format(":%s/cmake/bin", ANDROID_HOME.getAbsolutePath());
-    path += String.format(":%s/bin", SYSROOT.getAbsolutePath());
-    path += String.format(":%s", System.getenv("PATH"));
-    return path;
-  }
-
-  public static void setBootClasspath(@NonNull File file) {
-    BOOTCLASSPATH = new File(file.getAbsolutePath());
-  }
-  
-  public static void setProjectDir(@NonNull File file) {
-    PROJECTS_DIR = new File(file.getAbsolutePath());
-  }
-  
-  public static Map<String, String> getEnvironment() {
-
-    if (!ENV_VARS.isEmpty()) {
-      return ENV_VARS;
-    }
-
-    ENV_VARS.put("HOME", HOME.getAbsolutePath());
-    ENV_VARS.put("ANDROID_HOME", ANDROID_HOME.getAbsolutePath());
-    ENV_VARS.put("ANDROID_SDK_ROOT", ANDROID_HOME.getAbsolutePath());
-    ENV_VARS.put("ANDROID_USER_HOME", HOME.getAbsolutePath() + "/.android");
-    ENV_VARS.put("JAVA_HOME", JAVA_HOME.getAbsolutePath());
-    ENV_VARS.put("GRADLE_USER_HOME", GRADLE_USER_HOME.getAbsolutePath());
-    ENV_VARS.put("TMPDIR", TMP_DIR.getAbsolutePath());
-    ENV_VARS.put("PROJECTS", PROJECTS_DIR.getAbsolutePath());
-    ENV_VARS.put("LANG", "en_US.UTF-8");
-    ENV_VARS.put("LC_ALL", "en_US.UTF-8");
-
-    ENV_VARS.put("SYSROOT", SYSROOT.getAbsolutePath());
-
-    ENV_VARS.put("BUSYBOX", BUSYBOX.getAbsolutePath());
-    ENV_VARS.put("SHELL", SHELL.getAbsolutePath());
-    ENV_VARS.put("CONFIG_SHELL", SHELL.getAbsolutePath());
-    ENV_VARS.put("TERM", "screen");
-
-    // If LD_LIBRARY_PATH is set, append $SYSROOT/lib to it,
-    // else set it to $SYSROOT/lib
-    String ld = System.getenv("LD_LIBRARY_PATH");
-    if (ld == null || ld.trim().length() <= 0) {
-      ld = "";
-    } else {
-      ld += File.pathSeparator;
-    }
-    ld += LIB_DIR.getAbsolutePath();
-    ENV_VARS.put("LD_LIBRARY_PATH", ld);
-
-    if (Build.VERSION.SDK_INT >= Build.VERSION_CODES.R
-        && BaseApplication.isAarch64()
-        && LIB_HOOK.exists()) {
-      // Required for JDK 11
-      ENV_VARS.put("LD_PRELOAD", LIB_HOOK.getAbsolutePath());
-    }
-
-    addToEnvIfPresent(ENV_VARS, "ANDROID_ART_ROOT");
-    addToEnvIfPresent(ENV_VARS, "DEX2OATBOOTCLASSPATH");
-    addToEnvIfPresent(ENV_VARS, "ANDROID_I18N_ROOT");
-    addToEnvIfPresent(ENV_VARS, "ANDROID_RUNTIME_ROOT");
-    addToEnvIfPresent(ENV_VARS, "ANDROID_TZDATA_ROOT");
-    addToEnvIfPresent(ENV_VARS, "ANDROID_DATA");
-    addToEnvIfPresent(ENV_VARS, "ANDROID_ROOT");
-
-    String path = createPath();
-
-    ENV_VARS.put("PATH", path);
-
-    for (String key : IDE_PROPS.keySet()) {
-      if (!blacklistedVariables().contains(key.trim())) {
-        ENV_VARS.put(key, readProp(key, ""));
-      }
-    }
-
-    return ENV_VARS;
-  }
-
-  public static void addToEnvIfPresent(Map<String, String> environment, String name) {
-    String value = System.getenv(name);
-    if (value != null) {
-      environment.put(name, value);
-    }
-  }
-
-  private static List<String> blacklistedVariables() {
-    if (blacklist.isEmpty()) {
-      blacklist.add("HOME");
-      blacklist.add("SYSROOT");
-      blacklist.add("JLS_HOME");
-    }
-    return blacklist;
-  }
-
-  @SuppressWarnings("BooleanMethodIsAlwaysInverted")
-  public static boolean isCompilerModuleInstalled() {
-    final var modules = new File(COMPILER_MODULE, "lib/modules");
-    final var release = new File(COMPILER_MODULE, "release");
-    return modules.exists() && modules.isFile() && release.exists() && release.isFile();
-  }
-}
-=======
 /*
  *  This file is part of AndroidIDE.
  *
@@ -457,6 +180,10 @@
   public static void setBootClasspath(@NonNull File file) {
     BOOTCLASSPATH = new File(file.getAbsolutePath());
   }
+  
+  public static void setProjectDir(@NonNull File file) {
+    PROJECTS_DIR = new File(file.getAbsolutePath());
+  }
 
   public static Map<String, String> getEnvironment() {
 
@@ -544,5 +271,4 @@
     final var release = new File(COMPILER_MODULE, "release");
     return modules.exists() && modules.isFile() && release.exists() && release.isFile();
   }
-}
->>>>>>> 235145a9
+}