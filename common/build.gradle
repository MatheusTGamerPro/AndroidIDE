--- conflicted
+++ resolved
@@ -1,92 +1,44 @@
-<<<<<<< HEAD
-apply plugin: 'com.android.library'
-apply plugin: 'kotlin-android'
-
-android {
-    compileSdkVersion rootProject.ext.compileSdk
-    buildToolsVersion rootProject.ext.buildTools
-	
-    defaultConfig {
-        minSdkVersion rootProject.ext.minSdk
-        targetSdkVersion rootProject.ext.targetSdk
-    }
-    
-    buildFeatures.viewBinding true
-    
-    compileOptions {
-        sourceCompatibility rootProject.ext.javaSourceVersion
-        targetCompatibility rootProject.ext.javaTargetVersion
-	}
-    
-    buildTypes {
-        release {
-            minifyEnabled true
-        }
-    }
-}
-
-dependencies {
-    implementation fileTree(dir: 'libs', include: ['*.jar'])
-    implementation common.utilcode
-    implementation common.lang3
-
-    implementation google.material
-    
-    implementation androidx.appcompat
-    implementation androidx.preference
-    implementation androidx.vectors
-	implementation androidx.animated_vectors
-    
-    implementation "androidx.core:core-ktx:1.7.0"
-    implementation "org.jetbrains.kotlin:kotlin-stdlib-jdk7:$kotlin_version"
-    
-    api androidx.multidex
-    
-    api project (path: ':build-tools:logger')
-}
-=======
-apply plugin: 'com.android.library'
-apply plugin: 'kotlin-android'
-
-android {
-    compileSdkVersion rootProject.ext.compileSdk
-    buildToolsVersion rootProject.ext.buildTools
-	
-    defaultConfig {
-        minSdkVersion rootProject.ext.minSdk
-        targetSdkVersion rootProject.ext.targetSdk
-    }
-    
-    buildFeatures.viewBinding true
-    
-    compileOptions {
-        sourceCompatibility rootProject.ext.javaSourceVersion
-        targetCompatibility rootProject.ext.javaTargetVersion
-	}
-    
-    buildTypes {
-        release {
-            minifyEnabled true
-        }
-    }
-}
-
-dependencies {
-    implementation fileTree(dir: 'libs', include: ['*.jar'])
-    implementation common.utilcode
-
-    implementation google.material
-    
-    implementation androidx.appcompat
-    implementation androidx.preference
-    implementation androidx.vectors
-	implementation androidx.animated_vectors
-    
-    implementation "androidx.core:core-ktx:1.7.0"
-    implementation "org.jetbrains.kotlin:kotlin-stdlib-jdk7:$kotlin_version"
-    
-    api androidx.multidex
-    
-    api project (path: ':build-tools:logger')
-}
->>>>>>> 235145a9
+apply plugin: 'com.android.library'
+apply plugin: 'kotlin-android'
+
+android {
+    compileSdkVersion rootProject.ext.compileSdk
+    buildToolsVersion rootProject.ext.buildTools
+	
+    defaultConfig {
+        minSdkVersion rootProject.ext.minSdk
+        targetSdkVersion rootProject.ext.targetSdk
+    }
+    
+    buildFeatures.viewBinding true
+    
+    compileOptions {
+        sourceCompatibility rootProject.ext.javaSourceVersion
+        targetCompatibility rootProject.ext.javaTargetVersion
+	}
+    
+    buildTypes {
+        release {
+            minifyEnabled true
+        }
+    }
+}
+
+dependencies {
+    implementation fileTree(dir: 'libs', include: ['*.jar'])
+    implementation common.utilcode
+    implementation common.lang3 
+    implementation google.material
+    
+    implementation androidx.appcompat
+    implementation androidx.preference
+    implementation androidx.vectors
+	implementation androidx.animated_vectors
+    
+    implementation "androidx.core:core-ktx:1.7.0"
+    implementation "org.jetbrains.kotlin:kotlin-stdlib-jdk7:$kotlin_version"
+    
+    api androidx.multidex
+    
+    api project (path: ':build-tools:logger')
+}