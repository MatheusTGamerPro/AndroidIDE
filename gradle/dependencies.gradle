<<<<<<< HEAD
ext {
    androidide = [
            javac: 'io.github.itsaky:nb-javac-android:17.0.0.0'
    ]
    
    common = [
            editor: 'io.github.Rosemoe.sora-editor:editor:0.11.4',
            utilcode: 'com.blankj:utilcodex:1.30.6',
            file_picker: 'com.github.abhishekti7:UnicornFilePicker:1.0.2',
            glide: 'com.github.bumptech.glide:glide:4.12.0',
            quickaction: 'com.github.piruin:quickaction:2.4.3',
            bll: 'com.github.Rosemoe:BlockLinkedList:1.0.0',
            xml2json: 'com.github.smart-fun:XmlToJson:1.5.1',
            jsoup: 'org.jsoup:jsoup:1.14.2',
            antlr4: 'org.antlr:antlr4-runtime:4.9.2',
            javaparser: 'com.github.javaparser:javaparser-symbol-solver-core:3.24.2',
            jsonrpc: 'org.eclipse.lsp4j:org.eclipse.lsp4j.jsonrpc:0.12.0',
            lang3:'org.apache.commons:commons-lang3:3.12.0'
    ]

    androidx = [
            annotation: 'androidx.annotation:annotation:1.3.0',
            appcompat: 'androidx.appcompat:appcompat:1.4.1',
            cardview: 'androidx.cardview:cardview:1.0.0',
            constraintlayout: 'androidx.constraintlayout:constraintlayout:2.1.3',
            coordinatorlayout: 'androidx.coordinatorlayout:coordinatorlayout:1.1.0',
            drawer: 'androidx.drawerlayout:drawerlayout:1.1.1',
            grid: 'androidx.gridlayout:gridlayout:1.0.0',
            preference: 'androidx.preference:preference:1.1.1',
            recyclerview: 'androidx.recyclerview:recyclerview:1.2.1',
            vectors: 'androidx.vectordrawable:vectordrawable:1.1.0',
            animated_vectors: 'androidx.vectordrawable:vectordrawable-animated:1.1.0',
            multidex: 'androidx.multidex:multidex:2.0.1'
    ]

    google = [
            material: 'com.google.android.material:material:1.5.0',
            gson: 'com.google.code.gson:gson:2.8.8',
            guava: 'com.google.guava:guava:31.0.1-android',
            guava_jre: 'com.google.guava:guava:31.0.1-jre'
    ]

    tests = [
            junit: 'junit:junit:4.13.2',
            google_truth: 'com.google.truth:truth:1.1.3',
            robolectric: 'org.robolectric:robolectric:4.7.3',
            androidx_junit: 'androidx.test.ext:junit:1.1.3',
            androidx_espresso: 'androidx.test.espresso:espresso-core:3.4.0',
            mockito: 'org.mockito:mockito-core:4.5.1'
    ]
=======
ext {
    androidide = [
            javac: 'io.github.itsaky:nb-javac-android:17.0.0.0'
    ]
    
    common = [
            editor: 'io.github.Rosemoe.sora-editor:editor:0.11.1',
            utilcode: 'com.blankj:utilcodex:1.30.6',
            file_picker: 'com.github.abhishekti7:UnicornFilePicker:1.0.2',
            glide: 'com.github.bumptech.glide:glide:4.12.0',
            quickaction: 'com.github.piruin:quickaction:2.4.3',
            bll: 'com.github.Rosemoe:BlockLinkedList:1.0.0',
            xml2json: 'com.github.smart-fun:XmlToJson:1.5.1',
            jsoup: 'org.jsoup:jsoup:1.14.2',
            antlr4: 'org.antlr:antlr4-runtime:4.9.2',
            javaparser: 'com.github.javaparser:javaparser-symbol-solver-core:3.24.2',
            jsonrpc: 'org.eclipse.lsp4j:org.eclipse.lsp4j.jsonrpc:0.12.0'
    ]

    androidx = [
            annotation: 'androidx.annotation:annotation:1.3.0',
            appcompat: 'androidx.appcompat:appcompat:1.4.1',
            cardview: 'androidx.cardview:cardview:1.0.0',
            constraintlayout: 'androidx.constraintlayout:constraintlayout:2.1.3',
            coordinatorlayout: 'androidx.coordinatorlayout:coordinatorlayout:1.1.0',
            drawer: 'androidx.drawerlayout:drawerlayout:1.1.1',
            grid: 'androidx.gridlayout:gridlayout:1.0.0',
            preference: 'androidx.preference:preference:1.1.1',
            recyclerview: 'androidx.recyclerview:recyclerview:1.2.1',
            vectors: 'androidx.vectordrawable:vectordrawable:1.1.0',
            animated_vectors: 'androidx.vectordrawable:vectordrawable-animated:1.1.0',
            multidex: 'androidx.multidex:multidex:2.0.1'
    ]

    google = [
            material: 'com.google.android.material:material:1.5.0',
            gson: 'com.google.code.gson:gson:2.8.8',
            guava: 'com.google.guava:guava:31.0.1-android',
            guava_jre: 'com.google.guava:guava:31.0.1-jre'
    ]

    tests = [
            junit: 'junit:junit:4.13.2',
            google_truth: 'com.google.truth:truth:1.1.3',
            robolectric: 'org.robolectric:robolectric:4.7.3',
            androidx_junit: 'androidx.test.ext:junit:1.1.3',
            androidx_espresso: 'androidx.test.espresso:espresso-core:3.4.0',
            mockito: 'org.mockito:mockito-core:4.5.1'
    ]
>>>>>>> 235145a9
}<|MERGE_RESOLUTION|>--- conflicted
+++ resolved
@@ -1,103 +1,51 @@
-<<<<<<< HEAD
-ext {
-    androidide = [
-            javac: 'io.github.itsaky:nb-javac-android:17.0.0.0'
-    ]
-    
-    common = [
-            editor: 'io.github.Rosemoe.sora-editor:editor:0.11.4',
-            utilcode: 'com.blankj:utilcodex:1.30.6',
-            file_picker: 'com.github.abhishekti7:UnicornFilePicker:1.0.2',
-            glide: 'com.github.bumptech.glide:glide:4.12.0',
-            quickaction: 'com.github.piruin:quickaction:2.4.3',
-            bll: 'com.github.Rosemoe:BlockLinkedList:1.0.0',
-            xml2json: 'com.github.smart-fun:XmlToJson:1.5.1',
-            jsoup: 'org.jsoup:jsoup:1.14.2',
-            antlr4: 'org.antlr:antlr4-runtime:4.9.2',
-            javaparser: 'com.github.javaparser:javaparser-symbol-solver-core:3.24.2',
-            jsonrpc: 'org.eclipse.lsp4j:org.eclipse.lsp4j.jsonrpc:0.12.0',
+ext {
+    androidide = [
+            javac: 'io.github.itsaky:nb-javac-android:17.0.0.0'
+    ]
+    
+    common = [
+            editor: 'io.github.Rosemoe.sora-editor:editor:0.11.1',
+            utilcode: 'com.blankj:utilcodex:1.30.6',
+            file_picker: 'com.github.abhishekti7:UnicornFilePicker:1.0.2',
+            glide: 'com.github.bumptech.glide:glide:4.12.0',
+            quickaction: 'com.github.piruin:quickaction:2.4.3',
+            bll: 'com.github.Rosemoe:BlockLinkedList:1.0.0',
+            xml2json: 'com.github.smart-fun:XmlToJson:1.5.1',
+            jsoup: 'org.jsoup:jsoup:1.14.2',
+            antlr4: 'org.antlr:antlr4-runtime:4.9.2',
+            javaparser: 'com.github.javaparser:javaparser-symbol-solver-core:3.24.2',
+            jsonrpc: 'org.eclipse.lsp4j:org.eclipse.lsp4j.jsonrpc:0.12.0', 
             lang3:'org.apache.commons:commons-lang3:3.12.0'
-    ]
-
-    androidx = [
-            annotation: 'androidx.annotation:annotation:1.3.0',
-            appcompat: 'androidx.appcompat:appcompat:1.4.1',
-            cardview: 'androidx.cardview:cardview:1.0.0',
-            constraintlayout: 'androidx.constraintlayout:constraintlayout:2.1.3',
-            coordinatorlayout: 'androidx.coordinatorlayout:coordinatorlayout:1.1.0',
-            drawer: 'androidx.drawerlayout:drawerlayout:1.1.1',
-            grid: 'androidx.gridlayout:gridlayout:1.0.0',
-            preference: 'androidx.preference:preference:1.1.1',
-            recyclerview: 'androidx.recyclerview:recyclerview:1.2.1',
-            vectors: 'androidx.vectordrawable:vectordrawable:1.1.0',
-            animated_vectors: 'androidx.vectordrawable:vectordrawable-animated:1.1.0',
-            multidex: 'androidx.multidex:multidex:2.0.1'
-    ]
-
-    google = [
-            material: 'com.google.android.material:material:1.5.0',
-            gson: 'com.google.code.gson:gson:2.8.8',
-            guava: 'com.google.guava:guava:31.0.1-android',
-            guava_jre: 'com.google.guava:guava:31.0.1-jre'
-    ]
-
-    tests = [
-            junit: 'junit:junit:4.13.2',
-            google_truth: 'com.google.truth:truth:1.1.3',
-            robolectric: 'org.robolectric:robolectric:4.7.3',
-            androidx_junit: 'androidx.test.ext:junit:1.1.3',
-            androidx_espresso: 'androidx.test.espresso:espresso-core:3.4.0',
-            mockito: 'org.mockito:mockito-core:4.5.1'
-    ]
-=======
-ext {
-    androidide = [
-            javac: 'io.github.itsaky:nb-javac-android:17.0.0.0'
-    ]
-    
-    common = [
-            editor: 'io.github.Rosemoe.sora-editor:editor:0.11.1',
-            utilcode: 'com.blankj:utilcodex:1.30.6',
-            file_picker: 'com.github.abhishekti7:UnicornFilePicker:1.0.2',
-            glide: 'com.github.bumptech.glide:glide:4.12.0',
-            quickaction: 'com.github.piruin:quickaction:2.4.3',
-            bll: 'com.github.Rosemoe:BlockLinkedList:1.0.0',
-            xml2json: 'com.github.smart-fun:XmlToJson:1.5.1',
-            jsoup: 'org.jsoup:jsoup:1.14.2',
-            antlr4: 'org.antlr:antlr4-runtime:4.9.2',
-            javaparser: 'com.github.javaparser:javaparser-symbol-solver-core:3.24.2',
-            jsonrpc: 'org.eclipse.lsp4j:org.eclipse.lsp4j.jsonrpc:0.12.0'
-    ]
-
-    androidx = [
-            annotation: 'androidx.annotation:annotation:1.3.0',
-            appcompat: 'androidx.appcompat:appcompat:1.4.1',
-            cardview: 'androidx.cardview:cardview:1.0.0',
-            constraintlayout: 'androidx.constraintlayout:constraintlayout:2.1.3',
-            coordinatorlayout: 'androidx.coordinatorlayout:coordinatorlayout:1.1.0',
-            drawer: 'androidx.drawerlayout:drawerlayout:1.1.1',
-            grid: 'androidx.gridlayout:gridlayout:1.0.0',
-            preference: 'androidx.preference:preference:1.1.1',
-            recyclerview: 'androidx.recyclerview:recyclerview:1.2.1',
-            vectors: 'androidx.vectordrawable:vectordrawable:1.1.0',
-            animated_vectors: 'androidx.vectordrawable:vectordrawable-animated:1.1.0',
-            multidex: 'androidx.multidex:multidex:2.0.1'
-    ]
-
-    google = [
-            material: 'com.google.android.material:material:1.5.0',
-            gson: 'com.google.code.gson:gson:2.8.8',
-            guava: 'com.google.guava:guava:31.0.1-android',
-            guava_jre: 'com.google.guava:guava:31.0.1-jre'
-    ]
-
-    tests = [
-            junit: 'junit:junit:4.13.2',
-            google_truth: 'com.google.truth:truth:1.1.3',
-            robolectric: 'org.robolectric:robolectric:4.7.3',
-            androidx_junit: 'androidx.test.ext:junit:1.1.3',
-            androidx_espresso: 'androidx.test.espresso:espresso-core:3.4.0',
-            mockito: 'org.mockito:mockito-core:4.5.1'
-    ]
->>>>>>> 235145a9
+    ]
+
+    androidx = [
+            annotation: 'androidx.annotation:annotation:1.3.0',
+            appcompat: 'androidx.appcompat:appcompat:1.4.1',
+            cardview: 'androidx.cardview:cardview:1.0.0',
+            constraintlayout: 'androidx.constraintlayout:constraintlayout:2.1.3',
+            coordinatorlayout: 'androidx.coordinatorlayout:coordinatorlayout:1.1.0',
+            drawer: 'androidx.drawerlayout:drawerlayout:1.1.1',
+            grid: 'androidx.gridlayout:gridlayout:1.0.0',
+            preference: 'androidx.preference:preference:1.1.1',
+            recyclerview: 'androidx.recyclerview:recyclerview:1.2.1',
+            vectors: 'androidx.vectordrawable:vectordrawable:1.1.0',
+            animated_vectors: 'androidx.vectordrawable:vectordrawable-animated:1.1.0',
+            multidex: 'androidx.multidex:multidex:2.0.1'
+    ]
+
+    google = [
+            material: 'com.google.android.material:material:1.5.0',
+            gson: 'com.google.code.gson:gson:2.8.8',
+            guava: 'com.google.guava:guava:31.0.1-android',
+            guava_jre: 'com.google.guava:guava:31.0.1-jre'
+    ]
+
+    tests = [
+            junit: 'junit:junit:4.13.2',
+            google_truth: 'com.google.truth:truth:1.1.3',
+            robolectric: 'org.robolectric:robolectric:4.7.3',
+            androidx_junit: 'androidx.test.ext:junit:1.1.3',
+            androidx_espresso: 'androidx.test.espresso:espresso-core:3.4.0',
+            mockito: 'org.mockito:mockito-core:4.5.1'
+    ]
 }